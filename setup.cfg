# This file is used to configure your project.
# Read more about the various options under:
# http://setuptools.readthedocs.io/en/latest/setuptools.html#configuring-setup-using-setup-cfg-files

[metadata]
name = omlt
description = OMLT is a Python package for representing machine learning models (such as neural networks) within the Pyomo optimization environment.
author = The OMLT Developers
author_email = omlt@googlegroups.com
license = BSD 3-Clause
long_description = file: README.rst
long_description_content_type = text/x-rst; charset=UTF-8
url = https://github.com/cog-imperial/OMLT/
# Add here related links, for example:
project_urls =
    Source = https://github.com/cog-imperial/OMLT/
    Twitter = https://twitter.com/cogimperial
#    Changelog = https://pyscaffold.org/en/latest/changelog.html
#    Tracker = https://github.com/pyscaffold/pyscaffold/issues
#    Conda-Forge = https://anaconda.org/conda-forge/pyscaffold
#    Download = https://pypi.org/project/PyScaffold/#files

# Change if running only on Windows, Mac or Linux (comma-separated)
platforms = any

# Add here all kinds of additional classifiers as defined under
# https://pypi.python.org/pypi?%3Aaction=list_classifiers
classifiers =
    Development Status :: 4 - Beta
    Programming Language :: Python


[options]
zip_safe = False
packages = find_namespace:
include_package_data = True
package_dir =
    =src

# Require a min/specific Python version (comma-separated conditions)
# OMLT currently supports Python 3.7 and above
python_requires = >=3.7

# Add here dependencies of your project (line-separated), e.g. requests>=2.2,<3.0.
# Version specifiers like >=2.2,<3.0 avoid problems due to API changes in
# new major versions. This works if the required packages follow Semantic Versioning.
# For more information, check out https://semver.org/.
install_requires =
    importlib-metadata; python_version<"3.8"
    networkx
<<<<<<< HEAD
    pyomo==6.2.2
=======
    pyomo==6.6.2
>>>>>>> 5e20b1b5
    numpy
    protobuf==3.20.3


[options.packages.find]
where = src
exclude =
    tests

[options.extras_require]
# Add here additional requirements for extra features, to install with:
# `pip install omlt[PDF]` like:
# PDF = ReportLab; RXP

# Add here test requirements (semicolon/line-separated)
testing =
    setuptools
    pytest
    pytest-cov
    testbook
    nbmake
    tox
    flake8
    tensorflow-cpu
    ipywidgets
    jupyter
    lightgbm
    linear-tree
    matplotlib
    pandas
    keras==2.9.0
    onnx
    onnxruntime
    onnxmltools
    tf2onnx>=1.12
    torch
    torchvision
    tqdm
    protobuf==3.20.3
    torch_geometric
    sympy==1.12

testing_lean =
    setuptools
    pytest
    pytest-cov
    testbook
    nbmake
    tox
    flake8
    ipywidgets
    jupyter
    lightgbm
    matplotlib
    pandas
    torch
    torchvision
    tqdm
    sympy==1.12

[options.entry_points]
# Add here console scripts like:
# console_scripts =
#     script_name = omlt.module:function
# For example:
# console_scripts =
#     fibonacci = omlt.skeleton:run
# And any other entry points, for example:
# pyscaffold.cli =
#     awesome = pyscaffoldext.awesome.extension:AwesomeExtension

[tool:pytest]
# Specify command line options as you would do when invoking pytest directly.
# e.g. --cov-report html (or xml) for html/xml output or --junitxml junit.xml
# in order to write a coverage file that can be read by Jenkins.
# CAUTION: --cov flags may prohibit setting breakpoints while debugging.
#          Comment those flags to avoid this py.test issue.
addopts =
    --cov omlt --cov-report term-missing
    --verbose
norecursedirs =
    dist
    build
    .tox
testpaths = tests
# Use pytest markers to select/deselect specific tests
# markers =
#     slow: mark tests as slow (deselect with '-m "not slow"')
#     system: mark end-to-end system tests

[bdist_wheel]
# Use this option if your package is pure-python
universal = 1

[devpi:upload]
# Options for the devpi: PyPI server and packaging tool
# VCS export must be deactivated since we are using setuptools-scm
no_vcs = 1
formats = bdist_wheel

[flake8]
# Some sane defaults for the code style checker flake8
max_line_length = 88
extend_ignore = E203, W503
# ^  Black-compatible
#    E203 and W503 have edge cases handled by black
exclude =
    .tox
    build
    dist
    .eggs
    docs/conf.py
per_file_ignores =
    # ignore docstrings in tests
    tests/*:D100,D101,D102,D103,D104,D105,D106,D107

[pyscaffold]
# PyScaffold's parameters when the project was created.
# This will be used when updating. Do not change!
version = 4.0.2
package = omlt
extensions =
<|MERGE_RESOLUTION|>--- conflicted
+++ resolved
@@ -1,177 +1,173 @@
-# This file is used to configure your project.
-# Read more about the various options under:
-# http://setuptools.readthedocs.io/en/latest/setuptools.html#configuring-setup-using-setup-cfg-files
-
-[metadata]
-name = omlt
-description = OMLT is a Python package for representing machine learning models (such as neural networks) within the Pyomo optimization environment.
-author = The OMLT Developers
-author_email = omlt@googlegroups.com
-license = BSD 3-Clause
-long_description = file: README.rst
-long_description_content_type = text/x-rst; charset=UTF-8
-url = https://github.com/cog-imperial/OMLT/
-# Add here related links, for example:
-project_urls =
-    Source = https://github.com/cog-imperial/OMLT/
-    Twitter = https://twitter.com/cogimperial
-#    Changelog = https://pyscaffold.org/en/latest/changelog.html
-#    Tracker = https://github.com/pyscaffold/pyscaffold/issues
-#    Conda-Forge = https://anaconda.org/conda-forge/pyscaffold
-#    Download = https://pypi.org/project/PyScaffold/#files
-
-# Change if running only on Windows, Mac or Linux (comma-separated)
-platforms = any
-
-# Add here all kinds of additional classifiers as defined under
-# https://pypi.python.org/pypi?%3Aaction=list_classifiers
-classifiers =
-    Development Status :: 4 - Beta
-    Programming Language :: Python
-
-
-[options]
-zip_safe = False
-packages = find_namespace:
-include_package_data = True
-package_dir =
-    =src
-
-# Require a min/specific Python version (comma-separated conditions)
-# OMLT currently supports Python 3.7 and above
-python_requires = >=3.7
-
-# Add here dependencies of your project (line-separated), e.g. requests>=2.2,<3.0.
-# Version specifiers like >=2.2,<3.0 avoid problems due to API changes in
-# new major versions. This works if the required packages follow Semantic Versioning.
-# For more information, check out https://semver.org/.
-install_requires =
-    importlib-metadata; python_version<"3.8"
-    networkx
-<<<<<<< HEAD
-    pyomo==6.2.2
-=======
-    pyomo==6.6.2
->>>>>>> 5e20b1b5
-    numpy
-    protobuf==3.20.3
-
-
-[options.packages.find]
-where = src
-exclude =
-    tests
-
-[options.extras_require]
-# Add here additional requirements for extra features, to install with:
-# `pip install omlt[PDF]` like:
-# PDF = ReportLab; RXP
-
-# Add here test requirements (semicolon/line-separated)
-testing =
-    setuptools
-    pytest
-    pytest-cov
-    testbook
-    nbmake
-    tox
-    flake8
-    tensorflow-cpu
-    ipywidgets
-    jupyter
-    lightgbm
-    linear-tree
-    matplotlib
-    pandas
-    keras==2.9.0
-    onnx
-    onnxruntime
-    onnxmltools
-    tf2onnx>=1.12
-    torch
-    torchvision
-    tqdm
-    protobuf==3.20.3
-    torch_geometric
-    sympy==1.12
-
-testing_lean =
-    setuptools
-    pytest
-    pytest-cov
-    testbook
-    nbmake
-    tox
-    flake8
-    ipywidgets
-    jupyter
-    lightgbm
-    matplotlib
-    pandas
-    torch
-    torchvision
-    tqdm
-    sympy==1.12
-
-[options.entry_points]
-# Add here console scripts like:
-# console_scripts =
-#     script_name = omlt.module:function
-# For example:
-# console_scripts =
-#     fibonacci = omlt.skeleton:run
-# And any other entry points, for example:
-# pyscaffold.cli =
-#     awesome = pyscaffoldext.awesome.extension:AwesomeExtension
-
-[tool:pytest]
-# Specify command line options as you would do when invoking pytest directly.
-# e.g. --cov-report html (or xml) for html/xml output or --junitxml junit.xml
-# in order to write a coverage file that can be read by Jenkins.
-# CAUTION: --cov flags may prohibit setting breakpoints while debugging.
-#          Comment those flags to avoid this py.test issue.
-addopts =
-    --cov omlt --cov-report term-missing
-    --verbose
-norecursedirs =
-    dist
-    build
-    .tox
-testpaths = tests
-# Use pytest markers to select/deselect specific tests
-# markers =
-#     slow: mark tests as slow (deselect with '-m "not slow"')
-#     system: mark end-to-end system tests
-
-[bdist_wheel]
-# Use this option if your package is pure-python
-universal = 1
-
-[devpi:upload]
-# Options for the devpi: PyPI server and packaging tool
-# VCS export must be deactivated since we are using setuptools-scm
-no_vcs = 1
-formats = bdist_wheel
-
-[flake8]
-# Some sane defaults for the code style checker flake8
-max_line_length = 88
-extend_ignore = E203, W503
-# ^  Black-compatible
-#    E203 and W503 have edge cases handled by black
-exclude =
-    .tox
-    build
-    dist
-    .eggs
-    docs/conf.py
-per_file_ignores =
-    # ignore docstrings in tests
-    tests/*:D100,D101,D102,D103,D104,D105,D106,D107
-
-[pyscaffold]
-# PyScaffold's parameters when the project was created.
-# This will be used when updating. Do not change!
-version = 4.0.2
-package = omlt
-extensions =
+# This file is used to configure your project.
+# Read more about the various options under:
+# http://setuptools.readthedocs.io/en/latest/setuptools.html#configuring-setup-using-setup-cfg-files
+
+[metadata]
+name = omlt
+description = OMLT is a Python package for representing machine learning models (such as neural networks) within the Pyomo optimization environment.
+author = The OMLT Developers
+author_email = omlt@googlegroups.com
+license = BSD 3-Clause
+long_description = file: README.rst
+long_description_content_type = text/x-rst; charset=UTF-8
+url = https://github.com/cog-imperial/OMLT/
+# Add here related links, for example:
+project_urls =
+    Source = https://github.com/cog-imperial/OMLT/
+    Twitter = https://twitter.com/cogimperial
+#    Changelog = https://pyscaffold.org/en/latest/changelog.html
+#    Tracker = https://github.com/pyscaffold/pyscaffold/issues
+#    Conda-Forge = https://anaconda.org/conda-forge/pyscaffold
+#    Download = https://pypi.org/project/PyScaffold/#files
+
+# Change if running only on Windows, Mac or Linux (comma-separated)
+platforms = any
+
+# Add here all kinds of additional classifiers as defined under
+# https://pypi.python.org/pypi?%3Aaction=list_classifiers
+classifiers =
+    Development Status :: 4 - Beta
+    Programming Language :: Python
+
+
+[options]
+zip_safe = False
+packages = find_namespace:
+include_package_data = True
+package_dir =
+    =src
+
+# Require a min/specific Python version (comma-separated conditions)
+# OMLT currently supports Python 3.7 and above
+python_requires = >=3.7
+
+# Add here dependencies of your project (line-separated), e.g. requests>=2.2,<3.0.
+# Version specifiers like >=2.2,<3.0 avoid problems due to API changes in
+# new major versions. This works if the required packages follow Semantic Versioning.
+# For more information, check out https://semver.org/.
+install_requires =
+    importlib-metadata; python_version<"3.8"
+    networkx
+    pyomo==6.6.2
+    numpy
+    protobuf==3.20.3
+
+
+[options.packages.find]
+where = src
+exclude =
+    tests
+
+[options.extras_require]
+# Add here additional requirements for extra features, to install with:
+# `pip install omlt[PDF]` like:
+# PDF = ReportLab; RXP
+
+# Add here test requirements (semicolon/line-separated)
+testing =
+    setuptools
+    pytest
+    pytest-cov
+    testbook
+    nbmake
+    tox
+    flake8
+    tensorflow-cpu
+    ipywidgets
+    jupyter
+    lightgbm
+    linear-tree
+    matplotlib
+    pandas
+    keras==2.9.0
+    onnx
+    onnxruntime
+    onnxmltools
+    tf2onnx>=1.12
+    torch
+    torchvision
+    tqdm
+    protobuf==3.20.3
+    torch_geometric
+    sympy==1.12
+
+testing_lean =
+    setuptools
+    pytest
+    pytest-cov
+    testbook
+    nbmake
+    tox
+    flake8
+    ipywidgets
+    jupyter
+    lightgbm
+    matplotlib
+    pandas
+    torch
+    torchvision
+    tqdm
+    sympy==1.12
+
+[options.entry_points]
+# Add here console scripts like:
+# console_scripts =
+#     script_name = omlt.module:function
+# For example:
+# console_scripts =
+#     fibonacci = omlt.skeleton:run
+# And any other entry points, for example:
+# pyscaffold.cli =
+#     awesome = pyscaffoldext.awesome.extension:AwesomeExtension
+
+[tool:pytest]
+# Specify command line options as you would do when invoking pytest directly.
+# e.g. --cov-report html (or xml) for html/xml output or --junitxml junit.xml
+# in order to write a coverage file that can be read by Jenkins.
+# CAUTION: --cov flags may prohibit setting breakpoints while debugging.
+#          Comment those flags to avoid this py.test issue.
+addopts =
+    --cov omlt --cov-report term-missing
+    --verbose
+norecursedirs =
+    dist
+    build
+    .tox
+testpaths = tests
+# Use pytest markers to select/deselect specific tests
+# markers =
+#     slow: mark tests as slow (deselect with '-m "not slow"')
+#     system: mark end-to-end system tests
+
+[bdist_wheel]
+# Use this option if your package is pure-python
+universal = 1
+
+[devpi:upload]
+# Options for the devpi: PyPI server and packaging tool
+# VCS export must be deactivated since we are using setuptools-scm
+no_vcs = 1
+formats = bdist_wheel
+
+[flake8]
+# Some sane defaults for the code style checker flake8
+max_line_length = 88
+extend_ignore = E203, W503
+# ^  Black-compatible
+#    E203 and W503 have edge cases handled by black
+exclude =
+    .tox
+    build
+    dist
+    .eggs
+    docs/conf.py
+per_file_ignores =
+    # ignore docstrings in tests
+    tests/*:D100,D101,D102,D103,D104,D105,D106,D107
+
+[pyscaffold]
+# PyScaffold's parameters when the project was created.
+# This will be used when updating. Do not change!
+version = 4.0.2
+package = omlt
+extensions =